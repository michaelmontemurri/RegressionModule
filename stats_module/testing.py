--- conflicted
+++ resolved
@@ -1,5 +1,4 @@
 import numpy as np
-<<<<<<< HEAD
 from scipy.stats import t, f
 
 class LinearModelTester:
@@ -130,8 +129,3 @@
     # multiple coefficients simultaneously
     # for m(x_new) and y_new
 
-
-=======
-
-#test
->>>>>>> fe28e18e
